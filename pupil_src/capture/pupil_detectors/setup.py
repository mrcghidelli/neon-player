--- conflicted
+++ resolved
@@ -39,11 +39,7 @@
     Extension(
         name="detector_2d",
         sources=['detector_2d.pyx','singleeyefitter/ImageProcessing/cvx.cpp','singleeyefitter/utils.cpp','singleeyefitter/detectorUtils.cpp' ],
-<<<<<<< HEAD
         include_dirs = [ np.get_include() , '/usr/local/include/eigen3','/usr/include/eigen3'],
-=======
-        include_dirs = [ np.get_include() , '/usr/local/include/eigen3', '/usr/include/eigen3', 'usr/local/include/opencv2'],
->>>>>>> df548c15
         libraries = ['opencv_highgui','opencv_core','opencv_imgproc'],
         # library_dirs = ['/usr/local/lib'],
         extra_link_args=[], #'-WL,-R/usr/local/lib'
@@ -61,12 +57,8 @@
         depends= dependencies,
         language="c++"),
 ]
-<<<<<<< HEAD
-# import os
-# os.environ["CC"] = "clang" 
-=======
 
->>>>>>> df548c15
+# os.environ["CC"] = "gcc-4.9" 
 
 setup(
     name="eye_model_3d",
