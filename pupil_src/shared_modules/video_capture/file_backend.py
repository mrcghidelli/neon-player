"""
(*)~---------------------------------------------------------------------------
Pupil - eye tracking platform
Copyright (C) 2012-2019 Pupil Labs

Distributed under the terms of the GNU
Lesser General Public License (LGPL v3.0).
See COPYING and COPYING.LESSER for license details.
---------------------------------------------------------------------------~(*)
"""

# logging
import logging
import os
import os.path
import av
import numpy as np
import typing as T

from multiprocessing import cpu_count
from abc import ABC, abstractmethod
from time import sleep
from camera_models import load_intrinsics
from .utils import VideoSet

import player_methods as pm
from .base_backend import Base_Manager, Base_Source, EndofVideoError, Playback_Source
from pupil_recording import PupilRecording

logger = logging.getLogger(__name__)
logger.setLevel(logging.INFO)
av.logging.set_level(av.logging.ERROR)
logging.getLogger("libav").setLevel(logging.ERROR)

assert av.__version__ >= "0.4.3", "pyav is out-of-date, please update"


class FileSeekError(Exception):
    pass


class Frame:
    """docstring of Frame"""

    def __init__(self, timestamp, av_frame, index):
        self.timestamp = float(timestamp)
        self.index = int(index)
        self.width = av_frame.width
        self.height = av_frame.height
        self.jpeg_buffer = None
        self.yuv_buffer = None
<<<<<<< HEAD
        self.height, self.width = av_frame.height, av_frame.width
        self.is_fake = False
=======
        self._av_frame = av_frame
        self._img = None
        self._gray = None
>>>>>>> 0dcda924

    def copy(self):
        return Frame(self.timestamp, self._av_frame, self.index)

    @property
    def img(self):
        if self._img is None:
            self._img = self._av_frame.to_nd_array(format="bgr24")
        return self._img

    @property
    def bgr(self):
        return self.img

    @property
    def gray(self):
        if self._gray is None:
            plane = self._av_frame.planes[0]
            self._gray = np.frombuffer(plane, np.uint8)
            try:
                self._gray.shape = self.height, self.width
            except ValueError:
                self._gray = self._gray.reshape(-1, plane.line_size)
                self._gray = np.ascontiguousarray(self._gray[:, : self.width])
        return self._gray


class FakeFrame:
    """
    Show FakeFrame when the video is broken or there is a gap between timestamp.
    """

    def __init__(self, width, height, timestamp, index):
        self.timestamp = float(timestamp)
        self.index = int(index)
<<<<<<< HEAD
        self.is_fake = True
=======
        self.width = width
        self.height = height
        self.jpeg_buffer = None
        self.yuv_buffer = None
        shape = (self.height, self.width, 3)
        static_img = np.ones(shape, dtype=np.uint8) * 128
        self.img = self.bgr = static_img
>>>>>>> 0dcda924

    def copy(self):
        return FakeFrame(self.width, self.height, self.timestamp, self.index)

    @property
    def gray(self):
        return self.img[:, :, 0]  # return first channel


class Decoder(ABC):
    """
    Abstract base class for stream decoders.
    """

    @abstractmethod
    def seek(self, pts_position: int):
        """
        Seek stream decoder to given position (in pts!!)
        """
        pass

    @abstractmethod
    def get_frame_iterator(self) -> T.Iterator[Frame]:
        """
        Returns a fresh iterator for frames, starting from current seek position.
        """
        pass

    @property
    def frame_size(self) -> T.Tuple[int, int]:
        """Frame size in (width, height)"""
        return (
            int(self.video_stream.format.width),
            int(self.video_stream.format.height),
        )

    def cleanup(self):
        """
        Implement for potential cleanup operations on stream close.

        Should be called on stream close.
        """
        pass


class BrokenStream(Decoder):
    @property
    def frame_size(self):
        # fixed frame size
        DEFAULT_WIDTH = 1280
        DEFAULT_HIGHT = 720
        return (DEFAULT_WIDTH, DEFAULT_HIGHT)

    def seek(self, pts_position):
        pass

    def get_frame_iterator(self):
        # returns empty iterator
        yield from ()


class BufferedDecoder(Decoder):
    def __init__(self, container, video_stream):
        self.container = container
        self.video_stream = video_stream
        self._buffered_decoder = self.container.get_buffered_decoder(
            self.video_stream, dec_batch=50, dec_buffer_size=200
        )

    def seek(self, pts_position):
        self._buffered_decoder.seek(pts_position)

    def get_frame_iterator(self):
        return self._buffered_decoder.get_frame()

    def cleanup(self):
        self._buffered_decoder.stop_buffer_thread()


class OnDemandDecoder(Decoder):
    def __init__(self, container, video_stream):
        self.container = container
        self.video_stream = video_stream

    def seek(self, pts_position):
        self.video_stream.seek(pts_position)

    def get_frame_iterator(self):
        for packet in self.container.demux(self.video_stream):
            for frame in packet.decode():
                if frame:
                    yield frame


class File_Source(Playback_Source, Base_Source):
    """Simple file capture.

    Playback_Source arguments:
        timing (str): "external", "own" (default), None

    File_Source arguments:
        source_path (str): Path to source file
        loop (bool): loop video set if timing!="external"
        buffered_decoding (bool): use buffered decode
        fill_gaps (bool): fill gaps with static frames
    """

    def __init__(
        self,
        g_pool,
        source_path=None,
        loop=False,
        buffered_decoding=False,
        fill_gaps=False,
        *args,
        **kwargs,
    ):
        super().__init__(g_pool, *args, **kwargs)
        if self.timing == "external":
            self.recent_events = self.recent_events_external_timing
        else:
            self.recent_events = self.recent_events_own_timing
        # minimal attribute set
        self.source_path = source_path
        self.loop = loop
        self.fill_gaps = fill_gaps
        rec, set_name = self.get_rec_set_name(self.source_path)

        self._init_videoset()

        self.timestamps = self.videoset.lookup.timestamp
        if len(self.timestamps) > 1:
            self._frame_rate = (self.timestamps[-1] - self.timestamps[0]) / len(
                self.timestamps
            )
        else:
            # TODO: where does the fallback framerate of 1/20 come from?
            self._frame_rate = 20
        self.buffering = buffered_decoding
        # Load video split for first frame
        self.reset_video()
        self._intrinsics = load_intrinsics(rec, set_name, self.frame_size)

    def get_rec_set_name(self, source_path):
        """
        Return dir and set name by source_path
        """
        rec, file_ = os.path.split(source_path)
        set_name = os.path.splitext(file_)[0]
        return rec, set_name

    def _init_videoset(self):
        rec, set_name = self.get_rec_set_name(self.source_path)
        self.videoset = VideoSet(rec, set_name, self.fill_gaps)
        self.videoset.load_or_build_lookup()
        if self.videoset.is_empty() and self.fill_gaps:
            # create artificial lookup table here

            recording = PupilRecording(rec)
            start_time = recording.meta_info.start_time_synced_s
            if (
                recording.meta_info.recording_software_name
                == recording.meta_info.RECORDING_SOFTWARE_NAME_PUPIL_INVISIBLE
            ):
                # TODO: Currently PI timestamp data is shifted to start at 0 (by
                # subtracting start_time_synced) in order to deal with opengl rounding
                # issues for large numbers in float32 precision. This will change in the
                # future, which will require this to be updated again.
                start_time = 0

            duration = recording.meta_info.duration_s
            # since the eye recordings might be slightly longer than the world recording
            # (due to notification delays) we want to make sure that we generate enough
            # fake world frames to display all eye data, so we make the world recording
            # artificially longer
            BACK_BUFFER_SECONDS = 3
            end_time = start_time + duration + BACK_BUFFER_SECONDS

            fallback_framerate = 30
            timestamps = np.arange(start_time, end_time, 1 / fallback_framerate)
            self.videoset.build_lookup(timestamps)
            assert not self.videoset.is_empty()

    def _setup_video(self, container_index):
        """Setup streams for a given container_index."""
        try:
            self.video_stream.cleanup()
        except AttributeError:
            pass

        if container_index < 0:
            # setup a 'valid' broken stream
            self.video_stream = BrokenStream()
        else:
            container = self.videoset.containers[container_index]
            if container is None:
                # TODO: Shouldn't this be caught through an invalid container_index?
                logger.warning("Video container is broken, although it appeared valid.")
                self.video_stream = BrokenStream()
            else:
                self.video_stream = self._get_streams(container, self.buffering)

        self.video_stream.seek(0)
        self.current_container_index = container_index
        self.frame_iterator = self.video_stream.get_frame_iterator()

    def _get_streams(self, container, should_buffer):
        """Get Video stream from containers."""
        try:
            # look for the first videostream
            video_stream = next(s for s in container.streams if s.type == "video")
        except StopIteration:
            logger.error("Could not find any video stream in the given source file.")
            # fallback to 'valid' broken stream
            return BrokenStream()

        logger.debug(f"loaded videostream: {str(video_stream)}")
        video_stream.thread_count = cpu_count()

        if should_buffer:
            return BufferedDecoder(container, video_stream)
        else:
            return OnDemandDecoder(container, video_stream)

    @property
    def initialised(self):
        return not self.videoset.is_empty()

    @property
    def frame_size(self):
        return self.video_stream.frame_size

    @property
    def frame_rate(self):
        return self._frame_rate

    def get_init_dict(self):
        if self.g_pool.app == "capture":
            settings = super().get_init_dict()
            settings["source_path"] = self.source_path
            settings["loop"] = self.loop
            return settings
        else:
            raise NotImplementedError()

    @property
    def name(self):
        if self.source_path:
            return os.path.splitext(self.source_path)[0]
        else:
            return "File source in ghost mode"

    def get_frame_index(self):
        return int(self.current_frame_idx)

    def get_frame_count(self):
        return int(self.videoset.lookup.size)

    def get_frame(self):
        try:
            target_entry = self.videoset.lookup[self.target_frame_idx]
        except IndexError:
            raise EndofVideoError

        if target_entry.container_idx == -1:
            return self._get_fake_frame_and_advance(target_entry)

        if target_entry.container_idx != self.current_container_index:
            # Contained index changed, need to load other video split
            self._setup_video(target_entry.container_idx)

        # advance frame iterator until we hit the target frame
        for av_frame in self.frame_iterator:
            if not av_frame:
                raise EndofVideoError
            if av_frame.pts == target_entry.pts:
                break
            elif av_frame.pts < target_entry.pts:
                pass
            else:
                # This should never happen, but just in case we should make sure
                # that our current_frame_idx is actually correct afterwards!
                logger.warn("Advancing frame iterator went past the target frame!")
                current_video_lookup = self.videoset.lookup[
                    self.videoset.lookup.container_idx == target_entry.container_idx
                ]
                pts_indices = np.flatnonzero(current_video_lookup.pts == av_frame.pts)
                if pts_indices.size > 1:
                    logger.err("Found multiple maching pts! Something is wrong!")
                    raise EndofVideoError
                elif pts_indices.size == 0:
                    logger.err("Found no maching pts! Something is wrong!")
                    raise EndofVideoError
                self.target_frame_idx = pts_indices[0]
                break

        # update indices, we know that we advanced until target_frame_index!
        self.current_frame_idx = self.target_frame_idx
        self.target_frame_idx += 1
        return Frame(
            timestamp=target_entry.timestamp,
            av_frame=av_frame,
            index=self.current_frame_idx,
        )

    def _get_fake_frame_and_advance(self, target_entry):
        self.current_frame_idx = self.target_frame_idx
        self.target_frame_idx += 1
        return FakeFrame(
            width=self.frame_size[0],
            height=self.frame_size[1],
            timestamp=target_entry.timestamp,
            index=self.current_frame_idx,
        )

    def recent_events_external_timing(self, events):
        try:
            last_index = self._recent_frame.index
        except AttributeError:
            # Get a frame at beginnning
            last_index = -1
        # Seek Frame
        frame = None
        pbt = self.g_pool.seek_control.current_playback_time
        ts_idx = self.g_pool.seek_control.ts_idx_from_playback_time(pbt)
        if ts_idx == last_index:
            frame = self._recent_frame.copy()
        elif ts_idx < last_index or ts_idx > last_index + 1:
            self.seek_to_frame(ts_idx)

        # Normal Case to get next frame
        try:
            frame = frame or self.get_frame()
        except EndofVideoError:
            logger.info("No more video found")
            self.g_pool.seek_control.play = False
            frame = self._recent_frame.copy()
        self.g_pool.seek_control.end_of_seek()
        events["frame"] = frame
        self._recent_frame = frame

    def recent_events_own_timing(self, events):
        if not self.play:
            if self.timing == "own":
                # this is to ensure we don't do full-CPU loops on broken videos when
                # streaming a recording into capture (!)
                sleep(0.05)
            return
        try:
            frame = self.get_frame()
        except EndofVideoError:
            if self.timing == "own":
                # this is to ensure we don't do full-CPU loops on broken videos when
                # streaming a recording into capture (!)
                sleep(0.05)
            logger.info("Video has ended.")
            if self.loop:
                logger.info("Looping enabled. Seeking to beginning.")
                self.reset_video()
                return
            self.notify_all(
                {
                    "subject": "file_source.video_finished",
                    "source_path": self.source_path,
                }
            )
            self.play = False
        else:
            if self.timing == "own":
                self.wait(frame.timestamp)
            self._recent_frame = frame
            events["frame"] = frame

    def seek_to_frame(self, seek_pos):
        try:
            target_entry = self.videoset.lookup[seek_pos]
        except IndexError:
            logger.warning("Seeking to invalid position!")
            return
        if target_entry.container_idx > -1:
            if target_entry.container_idx != self.current_container_index:
                self._setup_video(target_entry.container_idx)
            try:
                # explicit conversion to python int required, else:
                # TypeError: ('Container.seek only accepts integer offset.')
                self.video_stream.seek(int(target_entry.pts))
            except av.AVError as e:
                raise FileSeekError() from e
        else:
            # TODO: Why seek here? Might be inefficient.
            self.video_stream.seek(0)
        # need to re-initialize frame_iterator at the new seek position
        self.frame_iterator = self.video_stream.get_frame_iterator()
        self.finished_sleep = 0
        self.target_frame_idx = seek_pos

    def on_notify(self, notification):
        if (
            notification["subject"] == "file_source.seek"
            and notification.get("source_path") == self.source_path
        ):
            self.seek_to_frame(notification["frame_index"])
        elif (
            notification["subject"] == "file_source.should_play"
            and notification.get("source_path") == self.source_path
        ):
            self.play = True
        elif (
            notification["subject"] == "file_source.should_pause"
            and notification.get("source_path") == self.source_path
        ):
            self.play = False

    def init_ui(self):
        self.add_menu()
        self.menu.label = "File Source: {}".format(os.path.split(self.source_path)[-1])
        from pyglui import ui

        self.menu.append(
            ui.Info_Text(
                "The file source plugin loads and "
                + "displays video from a given file."
            )
        )

        if self.g_pool.app == "capture":

            def toggle_looping(val):
                self.loop = val
                if val:
                    self.play = True

            self.menu.append(ui.Switch("loop", self, setter=toggle_looping))

        self.menu.append(
            ui.Text_Input("source_path", self, label="Full path", setter=lambda x: None)
        )

        self.menu.append(
            ui.Text_Input(
                "frame_size",
                label="Frame size",
                setter=lambda x: None,
                getter=lambda: "{} x {}".format(*self.frame_size),
            )
        )

        self.menu.append(
            ui.Text_Input(
                "frame_rate",
                label="Frame rate",
                setter=lambda x: None,
                getter=lambda: "{:.0f} FPS".format(self.frame_rate),
            )
        )

        self.menu.append(
            ui.Text_Input(
                "frame_num",
                label="Number of frames",
                setter=lambda x: None,
                getter=lambda: self.get_frame_count(),
            )
        )

    def deinit_ui(self):
        self.remove_menu()

    def cleanup(self):
        try:
            self.video_stream.cleanup()
        except AttributeError:
            pass
        super().cleanup()

    @property
    def jpeg_support(self):
        return False

    def reset_video(self):
        """
        Initializes video playback to first frame.
        """
        self.current_frame_idx = 0
        self.target_frame_idx = 0
        if not self.initialised:
            self._setup_video(-1)
        else:
            container_idx_of_first_frame = self.videoset.lookup[0].container_idx
            self._setup_video(container_idx_of_first_frame)


class File_Manager(Base_Manager):
    """Summary

    Attributes:
        file_exts (list): File extensions to filter displayed files
        root_folder (str): Folder path, which includes file sources
    """

    gui_name = "Video File Source"
    file_exts = [".mp4", ".mkv", ".mov", ".mjpeg"]

    def __init__(self, g_pool, root_folder=None):
        super().__init__(g_pool)
        base_dir = self.g_pool.user_dir.rsplit(os.path.sep, 1)[0]
        default_rec_dir = os.path.join(base_dir, "recordings")
        self.root_folder = root_folder or default_rec_dir

    def init_ui(self):
        self.add_menu()
        from pyglui import ui

        self.add_auto_select_button()
        self.menu.append(
            ui.Info_Text(
                "Enter a folder to enumerate all eligible video files. "
                + "Be aware that entering folders with a lot of files can "
                + "slow down Pupil Capture."
            )
        )

        def set_root(folder):
            if not os.path.isdir(folder):
                logger.error("`%s` is not a valid folder path." % folder)
            else:
                self.root_folder = folder

        self.menu.append(
            ui.Text_Input("root_folder", self, label="Source Folder", setter=set_root)
        )

        def split_enumeration():
            eligible_files = self.enumerate_folder(self.root_folder)
            eligible_files.insert(0, (None, "Select to activate"))
            return zip(*eligible_files)

        self.menu.append(
            ui.Selector(
                "selected_file",
                selection_getter=split_enumeration,
                getter=lambda: None,
                setter=self.activate,
                label="Video File",
            )
        )

    def deinit_ui(self):
        self.remove_menu()

    def activate(self, full_path):
        if not full_path:
            return
        settings = {"source_path": full_path, "timing": "own"}
        self.activate_source(settings)

    def auto_activate_source(self):
        self.activate(None)

    def on_drop(self, paths):
        for p in paths:
            if os.path.splitext(p)[-1] in self.file_exts:
                self.activate(p)
                return True
        return False

    def enumerate_folder(self, path):
        eligible_files = []
        is_eligible = lambda f: os.path.splitext(f)[-1] in self.file_exts
        path = os.path.abspath(os.path.expanduser(path))
        for root, dirs, files in os.walk(path):

            def root_split(file):
                full_p = os.path.join(root, file)
                disp_p = full_p.replace(path, "")
                return (full_p, disp_p)

            eligible_files.extend(map(root_split, filter(is_eligible, files)))
        eligible_files.sort(key=lambda x: x[1])
        return eligible_files

    def get_init_dict(self):
        return {"root_folder": self.root_folder}

    def activate_source(self, settings={}):
        if self.g_pool.process == "world":
            self.notify_all(
                {"subject": "start_plugin", "name": "File_Source", "args": settings}
            )
        else:
            self.notify_all(
                {
                    "subject": "start_eye_capture",
                    "target": self.g_pool.process,
                    "name": "File_Source",
                    "args": settings,
                }
            )

    def recent_events(self, events):
        pass<|MERGE_RESOLUTION|>--- conflicted
+++ resolved
@@ -49,14 +49,10 @@
         self.height = av_frame.height
         self.jpeg_buffer = None
         self.yuv_buffer = None
-<<<<<<< HEAD
-        self.height, self.width = av_frame.height, av_frame.width
-        self.is_fake = False
-=======
         self._av_frame = av_frame
         self._img = None
         self._gray = None
->>>>>>> 0dcda924
+        self.is_fake = False
 
     def copy(self):
         return Frame(self.timestamp, self._av_frame, self.index)
@@ -92,9 +88,6 @@
     def __init__(self, width, height, timestamp, index):
         self.timestamp = float(timestamp)
         self.index = int(index)
-<<<<<<< HEAD
-        self.is_fake = True
-=======
         self.width = width
         self.height = height
         self.jpeg_buffer = None
@@ -102,7 +95,7 @@
         shape = (self.height, self.width, 3)
         static_img = np.ones(shape, dtype=np.uint8) * 128
         self.img = self.bgr = static_img
->>>>>>> 0dcda924
+        self.is_fake = True
 
     def copy(self):
         return FakeFrame(self.width, self.height, self.timestamp, self.index)
