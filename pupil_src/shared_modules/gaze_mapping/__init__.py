--- conflicted
+++ resolved
@@ -11,15 +11,11 @@
 from . import matching
 from . import gazer_base
 from .gazer_2d_v1x import Gazer2D_v1x
-<<<<<<< HEAD
+from .gazer_3d_v1x import Gazer3D_v1x
 from .gazer_hmd_v1x import GazerHMD2D_v1x, GazerHMD3D_v1x
 
-registered_gazer_classes = [Gazer2D_v1x, GazerHMD2D_v1x, GazerHMD3D_v1x]
-=======
-from .gazer_3d_v1x import Gazer3D_v1x
+registered_gazer_classes = [Gazer2D_v1x, Gazer3D_v1x, GazerHMD2D_v1x, GazerHMD3D_v1x]
 
-registered_gazer_classes = [Gazer2D_v1x, Gazer3D_v1x]
->>>>>>> 2b8cc44c
 registered_gazer_class_names = {
     cls.label: cls.__name__ for cls in registered_gazer_classes
 }