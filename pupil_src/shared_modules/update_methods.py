--- conflicted
+++ resolved
@@ -43,18 +43,11 @@
         convert_pupil_mobile_recording_to_v094(rec_dir)
         meta_info["Data Format Version"] = "v0.9.4"
         update_meta_info(rec_dir, meta_info)
-<<<<<<< HEAD
     elif (
-        meta_info.get("Capture Software", "Pupil Capture") == "Pupil Invisible"
-        and "Data Format Version" not in meta_info
+        pupil_recording.is_pupil_invisible
+        and pupil_recording.data_format_version is None
     ):
         convert_pupil_invisible_recording_to_v113(rec_dir, meta_info)
-=======
-    elif pupil_recording.is_pupil_invisible and pupil_recording.data_format_version is None:
-        convert_pupil_invisible_recording_to_v113(rec_dir)
-        meta_info["Data Format Version"] = "v1.13"
-        update_meta_info(rec_dir, meta_info)
->>>>>>> 37c1da18
 
     # Reference format: v0.7.4
     rec_version = read_rec_version(meta_info)
