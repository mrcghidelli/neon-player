--- conflicted
+++ resolved
@@ -8,10 +8,6 @@
 See COPYING and COPYING.LESSER for license details.
 ---------------------------------------------------------------------------~(*)
 """
-<<<<<<< HEAD
-=======
-from pyglui import ui
->>>>>>> 81c83a8c
 
 from gaze_producer import ui as plugin_ui
 from pyglui import ui
